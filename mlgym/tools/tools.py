--- conflicted
+++ resolved
@@ -14,10 +14,6 @@
 
 import re
 from collections import defaultdict
-<<<<<<< HEAD
-
-from mlgym.tools.commands import Command
-=======
 from dataclasses import dataclass
 
 # Simple Parsing needs this import during runtime
@@ -97,9 +93,7 @@
             **self.env_variables,
         )
         object.__setattr__(self, "command_docs", command_docs)
->>>>>>> a5425d39
-
-from mlgym.tools.config import ToolsConfig
+
 
 class ToolHandler:
     """
